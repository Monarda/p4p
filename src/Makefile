--- conflicted
+++ resolved
@@ -85,11 +85,7 @@
 
 ifneq (,$(T_A))
 nose.%:
-<<<<<<< HEAD
-	PYTHONPATH="${PYTHONPATH}:$(abspath $(TOP))/python$(PY_LD_VER)/$(EPICS_HOST_ARCH)" $(PYTHON) -m nose -P $* $(NOSEFLAGS)
-=======
 	PYTHONPATH="${PYTHONPATH}:$(abspath $(TOP))/python$(PY_LD_VER)/$(EPICS_HOST_ARCH)" $(PYTHON) -m nose -P -v $* $(NOSEFLAGS)
->>>>>>> 62847498
 
 # bounce back down to the sphinx generated Makefile
 # aren't Makefiles fun...
