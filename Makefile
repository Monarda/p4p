--- conflicted
+++ resolved
@@ -17,11 +17,8 @@
 # jump to a sub-directory where CONFIG_PY has been included
 # can't include CONFIG_PY here as it may not exist yet
 sphinx sh ipython: all
-<<<<<<< HEAD
-=======
 	$(MAKE) -C src/O.$(EPICS_HOST_ARCH) $@ PYTHON=$(PYTHON)
 nose.%: all
->>>>>>> 62847498
 	$(MAKE) -C src/O.$(EPICS_HOST_ARCH) $@ PYTHON=$(PYTHON)
 nose.%: all
 	$(MAKE) -C src/O.$(EPICS_HOST_ARCH) $@ PYTHON=$(PYTHON)
